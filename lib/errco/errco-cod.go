package errco

/*
0xxxxxfxxx: error

0x0000xxxx: server control package
0x0001xxxx: program manager package
0x0002xxxx: server connection package
0x0003xxxx: config package
0x0004xxxx: operative system package
0x0005xxxx: utility package
0x0006xxxx: main
0x0007xxxx: input package
0x0008xxxx: errco package
0x0009xxxx: servstats package
*/

// ------------------- codes ------------------- //

const (
	// server control package

	SERVER_STATUS_OFFLINE  = 0x00000000
	SERVER_STATUS_STARTING = 0x00000001
	SERVER_STATUS_ONLINE   = 0x00000002
	SERVER_STATUS_STOPPING = 0x00000003

	// program manager package

	VERSION_DEP = 0x00010000 // check update result: msh is running deprecated version
	VERSION_UPD = 0x00010001 // check update result: update available
	VERSION_OK  = 0x00010002 // check update result: msh updated
	VERSION_DEV = 0x00010003 // check update result: msh is running dev version
	VERSION_UNO = 0x00010004 // check update result: msh is running unofficial version

	// server connection package

	CLIENT_REQ_UNKN     = 0x00020000 // client request unknown
	CLIENT_REQ_INFO     = 0x00020001 // client request server info
	CLIENT_REQ_JOIN     = 0x00020002 // client request server join
	MESSAGE_FORMAT_TXT  = 0x00020003 // message to client should be built as TXT
	MESSAGE_FORMAT_INFO = 0x00020004 // message to client should be built as INFO
)

// ------------------- errors ------------------ //

const (
	// server control package

	ERROR_TERMINAL_NOT_ACTIVE      = 0x0000f000 // server terminal is not active
	ERROR_TERMINAL_ALREADY_ACTIVE  = 0x0000f001 // server terminal is already active
	ERROR_TERMINAL_START           = 0x0000f002 // error while starting server terminal
	ERROR_SERVER_NOT_ONLINE        = 0x0000f100 // minecraft server is not online
	ERROR_SERVER_NOT_EMPTY         = 0x0000f101 // minecraft server is not empty
	ERROR_SERVER_MUST_WAIT         = 0x0000f102 // msh issued ms stop ahead of specified wait time
	ERROR_SERVER_UNEXP_OUTPUT      = 0x0000f103 // minecraft server output does not adhere to expected log format
	ERROR_SERVER_KILL              = 0x0000f104 // error while killing minecraft server process
	ERROR_SERVER_IS_WARM           = 0x0000f106 // minecraft server is already warm
	ERROR_SERVER_IS_FROZEN         = 0x0000f107 // minecraft server is already frozen
	ERROR_SERVER_OFFLINE_SUSPENDED = 0x0000f108 // minecraft server is offline but not suspended
	ERROR_PIPE_INPUT_WRITE         = 0x0000f200 // error while writing to terminal input
	ERROR_PIPE_LOAD                = 0x0000f201 // error while loading pipe
	ERROR_CONVERSION               = 0x0000f300 // error while converting variable

	// program manager package

	ERROR_VERSION         = 0x0001f000 // check update error
	ERROR_VERSION_INVALID = 0x0001f001 // version format is invalid
	ERROR_GET_CORES       = 0x0001f100 // error getting system cores count
	ERROR_GET_CPU_INFO    = 0x0001f101 // error getting cpu info
	ERROR_GET_MEMORY      = 0x0001f102 // error getting system memory info

	// server connection package

	ERROR_REQ_FLAG_BUILD      = 0x0002f000 // error while building request flag
	ERROR_CLIENT_REQ          = 0x0002f100 // client request error
	ERROR_CLIENT_SOCKET_READ  = 0x0002f101 // error while reading client socket
	ERROR_SERVER_DIAL         = 0x0002f200 // error while dialing ms server
	ERROR_SERVER_REQUEST_INFO = 0x0002f201 // error while msh server info request
	ERROR_JSON_MARSHAL        = 0x0002f300 // error while exporting struct to json bytes
	ERROR_JSON_UNMARSHAL      = 0x0002f301 // error while importing struct from json bytes

	// config package

	ERROR_CONFIG_LOAD             = 0x0003f000 // error while loading config
	ERROR_CONFIG_SAVE             = 0x0003f001 // error while saving config to file
	ERROR_CONFIG_CHECK            = 0x0003f002 // error while checking config
	ERROR_ICON_LOAD               = 0x0003f100 // error while loading icon
<<<<<<< HEAD
	ERROR_PLAYER_NOT_IN_WHITELIST = 0x0003f200 // error player is not in whitelist
=======
	ERROR_VERSION_LOAD            = 0x0003f101 // error while loading version.json from server JAR
	ERROR_PLAYER_NOT_IN_WHITELIST = 0x0003f200 // player is not in whitelist
>>>>>>> f6c5844c

	// operative system package

	ERROR_OS_NOT_SUPPORTED        = 0x0004f000 // error OS not supported
	ERROR_PROCESS_OPEN            = 0x0004f100 // error while opening process
	ERROR_PROCESS_SUSPEND_CALL    = 0x0004f200 // error while executing suspend call to process handle
	ERROR_PROCESS_RESUME_CALL     = 0x0004f201 // error while executing resume call to process handle
	ERROR_PROCESS_SYSTEM_SNAPSHOT = 0x0004f300 // error while building system processes snapshot
	ERROR_PROCESS_ENTRY           = 0x0004f301 // error while setting first process entry in snapshot
	ERROR_PROCESS_NOT_FOUND       = 0x0004f400 // error process pid was not found

	// utility package

	ERROR_ANALYSIS = 0x0005f000 // error while analyzing data

	// main

	ERROR_CLIENT_LISTEN = 0x0006f000 // error while listening for new clients
	ERROR_CLIENT_ACCEPT = 0x0006f001 // error while accepting new client

	// input package

	ERROR_COMMAND_INPUT     = 0x0007f000 // general error while reading command input
<<<<<<< HEAD
	ERROR_COMMAND_UNKNOWN   = 0x0007f001 // error unknown command
	ERROR_INPUT_READ        = 0x0007f100 // error while reading input
	ERROR_INPUT_UNAVAILABLE = 0x0007f101 // error stdin is not available
=======
	ERROR_COMMAND_UNKNOWN   = 0x0007f001 // command is unknown
	ERROR_INPUT_READ        = 0x0007f100 // error while reading input)
	ERROR_INPUT_UNAVAILABLE = 0x0007f101 // stdin is not available

	// errco package
	ERROR_COLOR_ENABLE = 0x0008f000 // error while trying to enable colors on terminal

	// servstats package
	ERROR_MINECRAFT_SERVER = 0x0009f000 // major error while starting minecraft server (will be communicated to clients trying to join)
>>>>>>> f6c5844c
)<|MERGE_RESOLUTION|>--- conflicted
+++ resolved
@@ -86,12 +86,8 @@
 	ERROR_CONFIG_SAVE             = 0x0003f001 // error while saving config to file
 	ERROR_CONFIG_CHECK            = 0x0003f002 // error while checking config
 	ERROR_ICON_LOAD               = 0x0003f100 // error while loading icon
-<<<<<<< HEAD
-	ERROR_PLAYER_NOT_IN_WHITELIST = 0x0003f200 // error player is not in whitelist
-=======
 	ERROR_VERSION_LOAD            = 0x0003f101 // error while loading version.json from server JAR
 	ERROR_PLAYER_NOT_IN_WHITELIST = 0x0003f200 // player is not in whitelist
->>>>>>> f6c5844c
 
 	// operative system package
 
@@ -115,11 +111,6 @@
 	// input package
 
 	ERROR_COMMAND_INPUT     = 0x0007f000 // general error while reading command input
-<<<<<<< HEAD
-	ERROR_COMMAND_UNKNOWN   = 0x0007f001 // error unknown command
-	ERROR_INPUT_READ        = 0x0007f100 // error while reading input
-	ERROR_INPUT_UNAVAILABLE = 0x0007f101 // error stdin is not available
-=======
 	ERROR_COMMAND_UNKNOWN   = 0x0007f001 // command is unknown
 	ERROR_INPUT_READ        = 0x0007f100 // error while reading input)
 	ERROR_INPUT_UNAVAILABLE = 0x0007f101 // stdin is not available
@@ -129,5 +120,4 @@
 
 	// servstats package
 	ERROR_MINECRAFT_SERVER = 0x0009f000 // major error while starting minecraft server (will be communicated to clients trying to join)
->>>>>>> f6c5844c
 )