package config

import (
	"crypto/sha1"
	"encoding/hex"
	"encoding/json"
	"flag"
	"fmt"
	"io/ioutil"
	"os"
	"os/exec"
	"path/filepath"
	"strings"

	"msh/lib/errco"
	"msh/lib/model"
	"msh/lib/opsys"

	"github.com/denisbrodbeck/machineid"
)

var (
	configFileName string = "msh-config.json" // configFileName is the config file name

	ConfigDefault *Configuration = &Configuration{} // ConfigDefault contains parameters of config in file
	ConfigRuntime *Configuration = &Configuration{} // ConfigRuntime contains parameters of config in runtime.

	Javav string // Javav is the java version on the system. format: "java 16.0.1 2021-04-20"

	ServerIcon string // ServerIcon contains the minecraft server icon

	ListenHost string = "0.0.0.0"   // ListenHost is the ip address for clients to connect to msh
	ListenPort int                  // ListenPort is the port for clients to connect to msh
	TargetHost string = "127.0.0.1" // TargetHost is the ip address for msh to connect to minecraft server
	TargetPort int                  // TargetPort is the port for msh to connect to minecraft server
)

type Configuration struct {
	model.Configuration
}

// LoadConfig loads config file into default/runtime config.
// should be the first function to be called by main.
func LoadConfig() *errco.Error {
	// ---------------- OS support ----------------- //

	errco.Logln(errco.LVL_D, "checking OS support...")

	// check if OS is supported.
	errMsh := opsys.OsSupported()
	if errMsh != nil {
		return errMsh.AddTrace("LoadConfig")
	}

	// ---------------- load config ---------------- //

	errco.Logln(errco.LVL_D, "loading config...")

	// load config default
	errMsh = ConfigDefault.loadDefault()
	if errMsh != nil {
		return errMsh.AddTrace("LoadConfig")
	}

	// load config runtime
	errMsh = ConfigRuntime.loadRuntime(ConfigDefault)
	if errMsh != nil {
		return errMsh.AddTrace("LoadConfig")
	}

	// --------------- config runtime -------------- //
	//  from now only config runtime should be used  //

	// as soon as the config variables are set, set debug level
	// (up until now the default errco.DebugLvl is LVL_E)
	errco.Logln(errco.LVL_A, "setting log level to: %d", ConfigRuntime.Msh.Debug)
	errco.DebugLvl = ConfigRuntime.Msh.Debug

	// initialize ip and ports for connection
	ListenHost, ListenPort, TargetHost, TargetPort, errMsh = ConfigRuntime.getIpPorts()
	if errMsh != nil {
		return errMsh.AddTrace("LoadConfig")
	}

	errco.Logln(errco.LVL_D, "msh proxy setup: %s:%d --> %s:%d", ListenHost, ListenPort, TargetHost, TargetPort)

	// set server icon
	ServerIcon, errMsh = ConfigRuntime.loadIcon()
	if errMsh != nil {
		// it's enough to log it without returning
		// since the default icon is loaded by default
		errco.LogMshErr(errMsh.AddTrace("LoadConfig"))
	}

	return nil
}

<<<<<<< HEAD
// ConfigDefaultFileRead loads config file to config default
func ConfigDefaultFileRead() *errco.Error {
	// get msh executable path
	mshPath, err := os.Executable()
	if err != nil {
		return errco.NewErr(errco.ERROR_CONFIG_LOAD, errco.LVL_B, "ConfigDefaultFileRead", err.Error())
	}

	// read config file
	configData, err := ioutil.ReadFile(filepath.Join(filepath.Dir(mshPath), configFileName))
=======
// Save saves config to the config file
func (c *Configuration) Save() *errco.Error {
	// encode the struct config
	configData, err := json.MarshalIndent(c, "", "  ")
>>>>>>> 3c040793
	if err != nil {
		return errco.NewErr(errco.ERROR_CONFIG_SAVE, errco.LVL_D, "Save", "could not marshal from config file")
	}

	// write to config file
	err = ioutil.WriteFile(configFileName, configData, 0644)
	if err != nil {
		return errco.NewErr(errco.ERROR_CONFIG_SAVE, errco.LVL_D, "Save", "could not write to config file")
	}

	errco.Logln(errco.LVL_D, "Save: saved to config file")

	return nil
}

// loadDefault loads config file to config variable
func (c *Configuration) loadDefault() *errco.Error {
	// read config file
	configData, err := ioutil.ReadFile(configFileName)
	if err != nil {
		return errco.NewErr(errco.ERROR_CONFIG_LOAD, errco.LVL_B, "loadDefault", err.Error())
	}

	// write data to config variable
	err = json.Unmarshal(configData, &c)
	if err != nil {
		return errco.NewErr(errco.ERROR_CONFIG_LOAD, errco.LVL_B, "loadDefault", err.Error())
	}

	// ------------------- checks ------------------ //

	// check that msh id is healthy
	// if not generate a new one and save to config

	if id, err := machineid.ProtectedID("msh"); err != nil {
		return errco.NewErr(errco.ERROR_CONFIG_LOAD, errco.LVL_D, "loadDefault", err.Error())
	} else if ex, err := os.Executable(); err != nil {
		return errco.NewErr(errco.ERROR_CONFIG_LOAD, errco.LVL_D, "loadDefault", err.Error())
	} else {
		hasher := sha1.New()
		hasher.Write([]byte(id + filepath.Dir(ex)))
		clientID := hex.EncodeToString(hasher.Sum(nil))
		if c.Msh.ID != clientID {
			c.Msh.ID = clientID
			errMsh := c.Save()
			if errMsh != nil {
				return errMsh.AddTrace("loadDefault")
			}
		}
	}

	return nil
}

// loadRuntime parses start arguments into config and replaces placeholders
func (c *Configuration) loadRuntime(base *Configuration) *errco.Error {
	// initialize config to base
	*c = *base

	// specify arguments
<<<<<<< HEAD
	flag.StringVar(&ConfigRuntime.Server.FileName, "file", ConfigRuntime.Server.FileName, "Specify server file name.")
	flag.StringVar(&ConfigRuntime.Server.Folder, "folder", ConfigRuntime.Server.Folder, "Specify server folder path.")

	flag.StringVar(&ConfigRuntime.Commands.StartServerParam, "msparam", ConfigRuntime.Commands.StartServerParam, "Specify start server parameters.")
	flag.IntVar(&ConfigRuntime.Commands.StopServerAllowKill, "allowKill", ConfigRuntime.Commands.StopServerAllowKill, "Specify after how many seconds the server should be killed (if stop command fails).")

	flag.IntVar(&ConfigRuntime.Msh.Debug, "d", ConfigRuntime.Msh.Debug, "Specify debug level.")
	flag.StringVar(&ConfigRuntime.Msh.InfoHibernation, "infohibe", ConfigRuntime.Msh.InfoHibernation, "Specify hibernation info.")
	flag.StringVar(&ConfigRuntime.Msh.InfoStarting, "infostar", ConfigRuntime.Msh.InfoStarting, "Specify starting info.")
	flag.IntVar(&ConfigRuntime.Msh.ListenPort, "port", ConfigRuntime.Msh.ListenPort, "Specify msh port.")
	flag.Int64Var(&ConfigRuntime.Msh.TimeBeforeStoppingEmptyServer, "timeout", ConfigRuntime.Msh.TimeBeforeStoppingEmptyServer, "Specify time to wait before stopping minecraft server.")
=======
	flag.StringVar(&c.Server.FileName, "f", c.Server.FileName, "Specify server file name.")
	flag.StringVar(&c.Server.Folder, "F", c.Server.Folder, "Specify server folder path.")

	flag.StringVar(&c.Commands.StartServerParam, "P", c.Commands.StartServerParam, "Specify start server parameters.")

	flag.IntVar(&c.Msh.ListenPort, "p", c.Msh.ListenPort, "Specify msh port.")
	flag.StringVar(&c.Msh.InfoHibernation, "h", c.Msh.InfoHibernation, "Specify hibernation info.")
	flag.StringVar(&c.Msh.InfoStarting, "s", c.Msh.InfoStarting, "Specify starting info.")
	flag.IntVar(&c.Msh.Debug, "d", c.Msh.Debug, "Specify debug level.")
>>>>>>> 3c040793

	// specify the usage when there is an error in the arguments
	flag.Usage = func() {
		// not using errco.Logln since log time is not needed
		fmt.Println("Usage of msh:")
		flag.PrintDefaults()
	}

	// parse arguments
	flag.Parse()

	// replace placeholders
	c.Commands.StartServer = strings.ReplaceAll(c.Commands.StartServer, "<Server.FileName>", c.Server.FileName)
	c.Commands.StartServer = strings.ReplaceAll(c.Commands.StartServer, "<Commands.StartServerParam>", c.Commands.StartServerParam)

	// ------------------- checks ------------------ //

	// check if serverFile/serverFolder exists
	serverFileFolderPath := filepath.Join(c.Server.Folder, c.Server.FileName)
	_, err := os.Stat(serverFileFolderPath)
	if os.IsNotExist(err) {
		return errco.NewErr(errco.ERROR_CONFIG_CHECK, errco.LVL_B, "check", "specified server file/folder does not exist: "+serverFileFolderPath)
	}

	// check if java is installed and get java version
	_, err = exec.LookPath("java")
	if err != nil {
		return errco.NewErr(errco.ERROR_CONFIG_CHECK, errco.LVL_B, "check", "java not installed")
	} else if out, err := exec.Command("java", "--version").Output(); err != nil {
		// non blocking error
		errco.LogMshErr(errco.NewErr(errco.ERROR_CONFIG_CHECK, errco.LVL_D, "check", "could not execute 'java -version' command"))
		Javav = "unknown"
	} else {
		Javav = strings.ReplaceAll(strings.Split(string(out), "\n")[0], "\r", "")
	}

	return nil
}<|MERGE_RESOLUTION|>--- conflicted
+++ resolved
@@ -95,23 +95,10 @@
 	return nil
 }
 
-<<<<<<< HEAD
-// ConfigDefaultFileRead loads config file to config default
-func ConfigDefaultFileRead() *errco.Error {
-	// get msh executable path
-	mshPath, err := os.Executable()
-	if err != nil {
-		return errco.NewErr(errco.ERROR_CONFIG_LOAD, errco.LVL_B, "ConfigDefaultFileRead", err.Error())
-	}
-
-	// read config file
-	configData, err := ioutil.ReadFile(filepath.Join(filepath.Dir(mshPath), configFileName))
-=======
 // Save saves config to the config file
 func (c *Configuration) Save() *errco.Error {
 	// encode the struct config
 	configData, err := json.MarshalIndent(c, "", "  ")
->>>>>>> 3c040793
 	if err != nil {
 		return errco.NewErr(errco.ERROR_CONFIG_SAVE, errco.LVL_D, "Save", "could not marshal from config file")
 	}
@@ -129,8 +116,14 @@
 
 // loadDefault loads config file to config variable
 func (c *Configuration) loadDefault() *errco.Error {
+	// get msh executable path
+	mshPath, err := os.Executable()
+	if err != nil {
+		return errco.NewErr(errco.ERROR_CONFIG_LOAD, errco.LVL_B, "ConfigDefaultFileRead", err.Error())
+	}
+
 	// read config file
-	configData, err := ioutil.ReadFile(configFileName)
+	configData, err := ioutil.ReadFile(filepath.Join(filepath.Dir(mshPath), configFileName))
 	if err != nil {
 		return errco.NewErr(errco.ERROR_CONFIG_LOAD, errco.LVL_B, "loadDefault", err.Error())
 	}
@@ -172,7 +165,6 @@
 	*c = *base
 
 	// specify arguments
-<<<<<<< HEAD
 	flag.StringVar(&ConfigRuntime.Server.FileName, "file", ConfigRuntime.Server.FileName, "Specify server file name.")
 	flag.StringVar(&ConfigRuntime.Server.Folder, "folder", ConfigRuntime.Server.Folder, "Specify server folder path.")
 
@@ -184,17 +176,6 @@
 	flag.StringVar(&ConfigRuntime.Msh.InfoStarting, "infostar", ConfigRuntime.Msh.InfoStarting, "Specify starting info.")
 	flag.IntVar(&ConfigRuntime.Msh.ListenPort, "port", ConfigRuntime.Msh.ListenPort, "Specify msh port.")
 	flag.Int64Var(&ConfigRuntime.Msh.TimeBeforeStoppingEmptyServer, "timeout", ConfigRuntime.Msh.TimeBeforeStoppingEmptyServer, "Specify time to wait before stopping minecraft server.")
-=======
-	flag.StringVar(&c.Server.FileName, "f", c.Server.FileName, "Specify server file name.")
-	flag.StringVar(&c.Server.Folder, "F", c.Server.Folder, "Specify server folder path.")
-
-	flag.StringVar(&c.Commands.StartServerParam, "P", c.Commands.StartServerParam, "Specify start server parameters.")
-
-	flag.IntVar(&c.Msh.ListenPort, "p", c.Msh.ListenPort, "Specify msh port.")
-	flag.StringVar(&c.Msh.InfoHibernation, "h", c.Msh.InfoHibernation, "Specify hibernation info.")
-	flag.StringVar(&c.Msh.InfoStarting, "s", c.Msh.InfoStarting, "Specify starting info.")
-	flag.IntVar(&c.Msh.Debug, "d", c.Msh.Debug, "Specify debug level.")
->>>>>>> 3c040793
 
 	// specify the usage when there is an error in the arguments
 	flag.Usage = func() {
