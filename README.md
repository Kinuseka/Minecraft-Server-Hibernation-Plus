# Minecraft Server Hibernation  

[![msh - loc](https://tokei.rs/b1/github/gekware/minecraft-server-hibernation)](https://github.com/gekware/minecraft-server-hibernation)
[![msh - release](https://img.shields.io/github/release/gekware/minecraft-server-hibernation?color=05aefc)](https://github.com/gekware/minecraft-server-hibernation/releases)
[![msh - goreport](https://goreportcard.com/badge/github.com/gekware/minecraft-server-hibernation)](https://goreportcard.com/report/github.com/gekware/minecraft-server-hibernation)
[![msh - license](https://img.shields.io/github/license/gekware/minecraft-server-hibernation?color=6fff00)](https://github.com/gekware/minecraft-server-hibernation/blob/master/LICENSE)
[![msh - stars](https://img.shields.io/github/stars/gekware/minecraft-server-hibernation?color=ffbd19)](https://github.com/gekware/minecraft-server-hibernation/stargazers)

Avoid wasting resources by starting your Minecraft server automatically when a player joins and stopping it when no one is online  
_(for vanilla/modded on linux/windows/macos)_  

<p align="center" >
    <a href="https://github.com/gekware/minecraft-server-hibernation" >
        <img src="https://raw.githubusercontent.com/gekware/minecraft-server-hibernation/c6a80ea835bea9f9a795c0805ab0e99ba326273c/res/icon/msh.png" >
    </a>
</p>

<<<<<<< HEAD
version: v2.4.10  
=======
version: v2.4.4  
>>>>>>> 1ddda64d
Copyright (C) 2019-2022 [gekigek99](https://github.com/gekigek99)  

Check the [releases](https://github.com/gekware/minecraft-server-hibernation/releases) to download the binaries (for linux, windows and macos)

_You can compile msh from the dev branch to access a more recent version, but note that it may still need to be tested_

-----
### PROGRAM COMPILATION:
This version was successfully compiled in go version 1.19  
Compilation procedure:
```
git clone https://github.com/gekware/minecraft-server-hibernation.git  
cd minecraft-server-hibernation/  
go build .
```

-----
### INSTRUCTIONS:
1. Install the Minecraft server you want
2. Edit the parameters in the configuration file as needed (*check definitions*):
    - Folder
    - FileName
    - StartServerParam
    - StopServer
	- Whitelist
    - \* StopServerAllowKill
    - \* HibernationInfo and StartingInfo
    - \* TimeBeforeStoppingEmptyServer
    - \* NotifyUpdate
3. \* put the frozen icon you want in `path/to/server.jar/folder` (must be called `server-icon-frozen`, supported formats: `.png`, `.jpg`)
4. on the router (to which the server is connected): forward port 25555 to server ([tutorial](https://www.wikihow.com/Open-Ports#Opening-Router-Firewall-Ports))
5. on the server: open port 25555 (example: [ufw firewall](https://www.configserverfirewall.com/ufw-ubuntu-firewall/ubuntu-firewall-open-port/))
6. run the msh executable
7. You can connect to the server using the port from the configuration file (default 25555).

\* = it's not compulsory to modify this parameter

_remember to automatically run msh at reboot_

-----
### DEFINITIONS:
- _only text in braces needs to be modified (remember to remove all braces)_  
- _Some of these parameters can be configured with command-line arguments (--help to know which)_  

Location of server folder and executable. You can find protocol/version [here](https://wiki.vg/Protocol_version_numbers) (but msh should set them automatically):
```yaml
"Server": {
  "Folder": "{path/to/server/folder}"
  "FileName": "{server.jar}"
  "Version": "1.19.2"
  "Protocol": 760
}
```

Commands to start and stop minecraft server  
_StopServerAllowKill allows to kill the server after a certain amount of time (in seconds) when it's not responding_
```yaml
"Commands": {
  "StartServer": "java <Commands.StartServerParam> -jar <Server.FileName> nogui"
  "StartServerParam": "-Xmx1024M -Xms1024M"
  "StopServer": "stop"
  "StopServerAllowKill": 10	# set to -1 to disable
}
```

Set the logging level for debug purposes
```yaml
"Debug": 1
# 0 - NONE: no log
# 1 - BASE: basic log
# 2 - SERV: mincraft server log
# 3 - DEVE: developement log
# 4 - BYTE: connection bytes log
```

Port to which players can connect
```yaml
"ListenPort": 25555
```

TimeBeforeStoppingEmptyServer sets the time (after the last player disconnected) that msh waits before hibernating the minecraft server
```yaml
"TimeBeforeStoppingEmptyServer": 30
```

SuspendAllow enables msh to suspend minecraft server process when there are no players online  
_To mitigate ram usage you can set a high swappiness (on linux)_  
- pro:  player wait time to join frozen server is ~0  
- cons: ram usage as minecraft server without msh (cpu remains ~0)  

SuspendRefresh enables refresh of minecraft server suspension every set seconds (to avoid watchdog crash at unsuspension)  
- setting `these variables` and `SuspendRefresh` might prevent minecraft server watchdog crash when `SuspendAllow` is enabled  

|       file        |                       variable                       |
| ----------------- | ---------------------------------------------------- |
| server.properties | `max-tick-time= -1`                                  |
| spigot.yml        | `timeout-time: -1`, `restart-on-crash: false`        |
| bukkit.yml        | `warn-on-overload: false`                            |
| paper-global.yml  | `early-warning-delay: -1`, `early-warning-every: -1` |

```yaml
"SuspendAllow": false
"SuspendRefresh": -1	# set -1 to disable, advised value: 120 (reduce if minecraft server keeps crashing)
```

Hibernation and Starting server description
```yaml
"InfoHibernation": "                   §fserver status:\n                   §b§lHIBERNATING"
"InfoStarting": "                   §fserver status:\n                    §6§lWARMING UP"
```

Set to false if you don't want notifications (every 20 minutes)
```yaml
"NotifyUpdate": true
"NotifyMessage": true
```

Whitelist contains IPs and player names that are allowed to start the server (leave empty to allow everyone)  
WhitelistImport adds `whitelist.json` to player names that are allowed to start the server  
_unknown clients are not allowed to start the server, but can join_  
```yaml
"Whitelist": ["127.0.0.1", "gekigek99"]
"WhitelistImport": false
```

-----

### CREDITS:  

Author: [gekigek99](https://github.com/gekigek99)  

Contributors: [najtin](https://github.com/najtin/minecraft-server-hibernation), [f8ith](https://github.com/f8ith/minecraft-server-hibernation), [Br31zh](https://github.com/Br31zh/minecraft-server-hibernation), [someotherotherguy](https://github.com/someotherotherguy/minecraft-server-hibernation), [navidmafi](https://github.com/navidmafi), [cromefire](https://github.com/cromefire), [andreblanke](https://github.com/andreblanke), [KyleGospo](https://github.com/KyleGospo)  
Docker branch (outdated): [lubocode](https://github.com/lubocode/minecraft-server-hibernation)

_If you wish to contribute, please create a pull request using the dev branch as the base for your changes_

-----

<p align="center" >
    <a href="https://www.buymeacoffee.com/gekigek99" >
        <img src="https://raw.githubusercontent.com/gekware/minecraft-server-hibernation/c6a80ea835bea9f9a795c0805ab0e99ba326273c/res/icon/buymeacoffee.png" >
    </a>
</p>

<h4 align="center" >
    Give a star to this repository on <a href="https://github.com/gekware/minecraft-server-hibernation" > github</a>!
</h4>

<p align="center" >
    <a href="https://github.com/gekware/minecraft-server-hibernation/stargazers" >
        <img src="https://reporoster.com/stars/gekware/minecraft-server-hibernation" >
    </a>
</p><|MERGE_RESOLUTION|>--- conflicted
+++ resolved
@@ -15,11 +15,7 @@
     </a>
 </p>
 
-<<<<<<< HEAD
 version: v2.4.10  
-=======
-version: v2.4.4  
->>>>>>> 1ddda64d
 Copyright (C) 2019-2022 [gekigek99](https://github.com/gekigek99)  
 
 Check the [releases](https://github.com/gekware/minecraft-server-hibernation/releases) to download the binaries (for linux, windows and macos)
