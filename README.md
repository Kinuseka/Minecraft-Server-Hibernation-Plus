# Minecraft Server Hibernation  

[![msh - loc](https://tokei.rs/b1/github/gekware/minecraft-server-hibernation)](https://github.com/gekware/minecraft-server-hibernation)
[![msh - release](https://img.shields.io/github/release/gekware/minecraft-server-hibernation?color=05aefc)](https://github.com/gekware/minecraft-server-hibernation/releases)
[![msh - goreport](https://goreportcard.com/badge/github.com/gekware/minecraft-server-hibernation)](https://goreportcard.com/report/github.com/gekware/minecraft-server-hibernation)
[![msh - license](https://img.shields.io/github/license/gekware/minecraft-server-hibernation?color=6fff00)](https://github.com/gekware/minecraft-server-hibernation/blob/master/LICENSE)
[![msh - stars](https://img.shields.io/github/stars/gekware/minecraft-server-hibernation?color=ffbd19)](https://github.com/gekware/minecraft-server-hibernation/stargazers)

Avoid wasting resources by starting your Minecraft server automatically when a player joins and stopping it when no one is online  
_(for vanilla/modded on linux/windows/macos)_  

<p align="center" >
    <a href="https://github.com/gekware/minecraft-server-hibernation" >
        <img src="https://raw.githubusercontent.com/gekware/minecraft-server-hibernation/c6a80ea835bea9f9a795c0805ab0e99ba326273c/res/icon/msh.png" >
    </a>
</p>

version: v2.4.10  
Copyright (C) 2019-2022 [gekigek99](https://github.com/gekigek99)  

Check the [releases](https://github.com/gekware/minecraft-server-hibernation/releases) to download the binaries (for linux, windows and macos)

_You can compile msh from the dev branch to access a more recent version, but note that it may still need to be tested_

-----
### PROGRAM COMPILATION:
This version was successfully compiled in go version 1.19  
Compilation procedure:
```
git clone https://github.com/gekware/minecraft-server-hibernation.git  
cd minecraft-server-hibernation/  
go build .
```

-----
### INSTRUCTIONS:
1. Install the Minecraft server you want
2. Edit the parameters in `msh-config.json` as needed (*check definitions*):
    - Folder
    - FileName
    - StartServerParam
    - StopServer
	- Whitelist
    - \* StopServerAllowKill
    - \* HibernationInfo and StartingInfo
    - \* TimeBeforeStoppingEmptyServer
    - \* NotifyUpdate
3. \* put the frozen icon you want in `path/to/server.jar/folder` (must be called `server-icon-frozen`, supported formats: `.png`, `.jpg`)
4. on the router (to which the server is connected): forward port 25555 to server ([tutorial](https://www.wikihow.com/Open-Ports#Opening-Router-Firewall-Ports))
5. on the server: open port 25555 (example: [ufw firewall](https://www.configserverfirewall.com/ufw-ubuntu-firewall/ubuntu-firewall-open-port/))
6. run the msh executable
7. You can connect to the server using the port from the configuration file (default 25555).

_\* = it's not compulsory to modify this parameter_

#### notes
- _`msh-config.json` is not generated automatically. You will need to download it from the [releases](https://github.com/gekware/minecraft-server-hibernation/releases)._
- _Automatically run msh at reboot._
- _In `server.properties` set `server-ip=0.0.0.0` to avoid errors when msh tries to connect to the minecraft server._
- _You must remove all braces from `msh-config.json`._  

-----
### DEFINITIONS:
<<<<<<< HEAD
=======
- _only text in braces needs to be modified (remember to remove all braces)_  
>>>>>>> 571f417d
- _Some of these parameters can be configured with command-line arguments (--help to know which)_  

Location of server folder and executable. You can find protocol/version [here](https://wiki.vg/Protocol_version_numbers) (but msh should set them automatically):
```yaml
"Server": {
  "Folder": "{path/to/server/folder}"
  "FileName": "{server.jar}"
  "Version": "1.19.2"
  "Protocol": 760
}
```

Commands to start and stop minecraft server  
_StopServerAllowKill allows to kill the server after a certain amount of time (in seconds) when it's not responding_
```yaml
"Commands": {
  "StartServer": "java <Commands.StartServerParam> -jar <Server.FileName> nogui"
  "StartServerParam": "-Xmx1024M -Xms1024M"
  "StopServer": "stop"
  "StopServerAllowKill": 10	# set to -1 to disable
}
```

Set the logging level for debug purposes
```yaml
"Debug": 1
# 0 - NONE: no log
# 1 - BASE: basic log
# 2 - SERV: minecraft server log
# 3 - DEVE: developement log
# 4 - BYTE: connection bytes log
```

<<<<<<< HEAD
Ports configuration
- _MshPort and MshPortQuery must be different from the respective ones in `server.properties`_
- _msh enables query handling if `enable-query=true` in `server.properties`_
```yaml
"MshPort": 25555		# port to which players can join
"MshPortQuery": 25555	# port to which stats query requests are performed 
```

TimeBeforeStoppingEmptyServer sets the time (after the last player disconnected) that msh waits before hibernating the minecraft server
=======
Port to which players can connect
```yaml
"ListenPort": 25555
```

*30 seconds* is the time (after the last player disconnected) that msh waits before hibernating the minecraft server
>>>>>>> 571f417d
```yaml
"TimeBeforeStoppingEmptyServer": 30
```

<<<<<<< HEAD
SuspendAllow enables msh to suspend minecraft server process when there are no players online  
=======
SuspendAllow allow the server to suspend server process when there are no players online  
>>>>>>> 571f417d
_To mitigate ram usage you can set a high swappiness (on linux)_  
- pro:  player wait time to join frozen server is ~0  
- cons: ram usage as minecraft server without msh (cpu remains ~0)  

<<<<<<< HEAD
SuspendRefresh enables refresh of minecraft server suspension every set seconds (to avoid watchdog crash at unsuspension)  
- setting `these variables` and `SuspendRefresh` might prevent minecraft server watchdog crash when `SuspendAllow` is enabled  

|       file        |                       variable                       |
| ----------------- | ---------------------------------------------------- |
| server.properties | `max-tick-time= -1`                                  |
| spigot.yml        | `timeout-time: -1`, `restart-on-crash: false`        |
| bukkit.yml        | `warn-on-overload: false`                            |
| paper-global.yml  | `early-warning-delay: -1`, `early-warning-every: -1` |

```yaml
"SuspendAllow": false
"SuspendRefresh": -1	# set -1 to disable, advised value: 120 (reduce if minecraft server keeps crashing)
=======
SuspendRefresh enables refresh of minecraft server suspension every set seconds (to avoid unexplained crashes at unsuspension)
- set -1 to disable
- set it to a value that suits you
```yaml
"SuspendAllow": false
"SuspendRefresh": -1
>>>>>>> 571f417d
```

Hibernation and Starting server description
```yaml
"InfoHibernation": "                   §fserver status:\n                   §b§lHIBERNATING"
"InfoStarting": "                   §fserver status:\n                    §6§lWARMING UP"
```

Set to false if you don't want notifications (every 20 minutes)
```yaml
"NotifyUpdate": true
"NotifyMessage": true
```

Whitelist contains IPs and player names that are allowed to start the server (leave empty to allow everyone)  
WhitelistImport adds `whitelist.json` to player names that are allowed to start the server  
_unknown clients are not allowed to start the server, but can join_  
```yaml
"Whitelist": ["127.0.0.1", "gekigek99"]
"WhitelistImport": false
```

-----

### CREDITS:  

Author: [gekigek99](https://github.com/gekigek99)  

<<<<<<< HEAD
Contributors: [najtin](https://github.com/najtin/minecraft-server-hibernation), [f8ith](https://github.com/f8ith/minecraft-server-hibernation), [Br31zh](https://github.com/Br31zh/minecraft-server-hibernation), [someotherotherguy](https://github.com/someotherotherguy/minecraft-server-hibernation), [navidmafi](https://github.com/navidmafi), [cromefire](https://github.com/cromefire), [andreblanke](https://github.com/andreblanke), [KyleGospo](https://github.com/KyleGospo)  
Docker branch (outdated): [lubocode](https://github.com/lubocode/minecraft-server-hibernation)
=======
Contributors: [najtin](https://github.com/najtin), [f8ith](https://github.com/f8ith), [Br31zh](https://github.com/Br31zh), [someotherotherguy](https://github.com/someotherotherguy), [navidmafi](https://github.com/navidmafi), [cromefire](https://github.com/cromefire), [andreblanke](https://github.com/andreblanke), [KyleGospo](https://github.com/KyleGospo)  

Docker branch (outdated): [lubocode](https://github.com/lubocode/minecraft-server-hibernation)  

Pterodactyl egg: [BolverBlitz](https://github.com/gekware/minecraft-server-hibernation-pterodactyl-egg)  
>>>>>>> 571f417d

_If you wish to contribute, please create a pull request using the dev branch as the base for your changes_

-----

<p align="center" >
    <a href="https://www.buymeacoffee.com/gekigek99" >
        <img src="https://raw.githubusercontent.com/gekware/minecraft-server-hibernation/c6a80ea835bea9f9a795c0805ab0e99ba326273c/res/icon/buymeacoffee.png" >
    </a>
</p>

<h4 align="center" >
    Give a star to this repository on <a href="https://github.com/gekware/minecraft-server-hibernation" > github</a>!
</h4>

<p align="center" >
    <a href="https://github.com/gekware/minecraft-server-hibernation/stargazers" >
        <img src="https://reporoster.com/stars/gekware/minecraft-server-hibernation" >
    </a>
</p><|MERGE_RESOLUTION|>--- conflicted
+++ resolved
@@ -61,10 +61,6 @@
 
 -----
 ### DEFINITIONS:
-<<<<<<< HEAD
-=======
-- _only text in braces needs to be modified (remember to remove all braces)_  
->>>>>>> 571f417d
 - _Some of these parameters can be configured with command-line arguments (--help to know which)_  
 
 Location of server folder and executable. You can find protocol/version [here](https://wiki.vg/Protocol_version_numbers) (but msh should set them automatically):
@@ -98,7 +94,6 @@
 # 4 - BYTE: connection bytes log
 ```
 
-<<<<<<< HEAD
 Ports configuration
 - _MshPort and MshPortQuery must be different from the respective ones in `server.properties`_
 - _msh enables query handling if `enable-query=true` in `server.properties`_
@@ -108,28 +103,15 @@
 ```
 
 TimeBeforeStoppingEmptyServer sets the time (after the last player disconnected) that msh waits before hibernating the minecraft server
-=======
-Port to which players can connect
-```yaml
-"ListenPort": 25555
-```
-
-*30 seconds* is the time (after the last player disconnected) that msh waits before hibernating the minecraft server
->>>>>>> 571f417d
 ```yaml
 "TimeBeforeStoppingEmptyServer": 30
 ```
 
-<<<<<<< HEAD
 SuspendAllow enables msh to suspend minecraft server process when there are no players online  
-=======
-SuspendAllow allow the server to suspend server process when there are no players online  
->>>>>>> 571f417d
 _To mitigate ram usage you can set a high swappiness (on linux)_  
 - pro:  player wait time to join frozen server is ~0  
 - cons: ram usage as minecraft server without msh (cpu remains ~0)  
 
-<<<<<<< HEAD
 SuspendRefresh enables refresh of minecraft server suspension every set seconds (to avoid watchdog crash at unsuspension)  
 - setting `these variables` and `SuspendRefresh` might prevent minecraft server watchdog crash when `SuspendAllow` is enabled  
 
@@ -143,14 +125,6 @@
 ```yaml
 "SuspendAllow": false
 "SuspendRefresh": -1	# set -1 to disable, advised value: 120 (reduce if minecraft server keeps crashing)
-=======
-SuspendRefresh enables refresh of minecraft server suspension every set seconds (to avoid unexplained crashes at unsuspension)
-- set -1 to disable
-- set it to a value that suits you
-```yaml
-"SuspendAllow": false
-"SuspendRefresh": -1
->>>>>>> 571f417d
 ```
 
 Hibernation and Starting server description
@@ -179,16 +153,11 @@
 
 Author: [gekigek99](https://github.com/gekigek99)  
 
-<<<<<<< HEAD
-Contributors: [najtin](https://github.com/najtin/minecraft-server-hibernation), [f8ith](https://github.com/f8ith/minecraft-server-hibernation), [Br31zh](https://github.com/Br31zh/minecraft-server-hibernation), [someotherotherguy](https://github.com/someotherotherguy/minecraft-server-hibernation), [navidmafi](https://github.com/navidmafi), [cromefire](https://github.com/cromefire), [andreblanke](https://github.com/andreblanke), [KyleGospo](https://github.com/KyleGospo)  
-Docker branch (outdated): [lubocode](https://github.com/lubocode/minecraft-server-hibernation)
-=======
 Contributors: [najtin](https://github.com/najtin), [f8ith](https://github.com/f8ith), [Br31zh](https://github.com/Br31zh), [someotherotherguy](https://github.com/someotherotherguy), [navidmafi](https://github.com/navidmafi), [cromefire](https://github.com/cromefire), [andreblanke](https://github.com/andreblanke), [KyleGospo](https://github.com/KyleGospo)  
 
 Docker branch (outdated): [lubocode](https://github.com/lubocode/minecraft-server-hibernation)  
 
 Pterodactyl egg: [BolverBlitz](https://github.com/gekware/minecraft-server-hibernation-pterodactyl-egg)  
->>>>>>> 571f417d
 
 _If you wish to contribute, please create a pull request using the dev branch as the base for your changes_
 
