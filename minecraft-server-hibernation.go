package main

import (
	"fmt"
	"net"
	"os"

	"msh/lib/config"
	"msh/lib/conn"
	"msh/lib/errco"
	"msh/lib/input"
	"msh/lib/progmgr"
	"msh/lib/servctrl"
	"msh/lib/utility"
)

// contains intro to script and program
var intro []string = []string{
	" _ __ ___  ___| |__  ",
	"| '_ ` _ \\/ __| '_ \\ ",
	"| | | | | \\__ \\ | | | " + progmgr.MshVersion,
	"|_| |_| |_|___/_| |_| " + progmgr.MshCommit,
	"Copyright (C) 2019-2022 gekigek99",
	"github: https://github.com/gekigek99",
	"remember to give a star to this repository!",
}

func main() {
	// print program intro
	// not using errco.Logln since log time is not needed
	fmt.Println(utility.Boxify(intro))

	// load configuration from msh config file
	errMsh := config.LoadConfig()
	if errMsh != nil {
		errco.LogMshErr(errMsh.AddTrace("main"))
		os.Exit(1)
	}

	// launch msh manager
	go progmgr.MshMgr()
	// wait for the initial update check
	<-progmgr.ReqSent

	// launch GetInput()
	go input.GetInput()

	// open a listener
	listener, err := net.Listen("tcp", fmt.Sprintf("%s:%d", config.ListenHost, config.ListenPort))
	if err != nil {
		errco.LogMshErr(errco.NewErr(errco.ERROR_CLIENT_LISTEN, errco.LVL_D, "main", err.Error()))
		os.Exit(1)
	}

	errco.Logln(errco.LVL_B, "listening for new clients to connect on %s:%d...", config.ListenHost, config.ListenPort)
<<<<<<< HEAD

	// if ms suspension is allowed, pre-warm the server
	if config.ConfigRuntime.Msh.AllowSuspend {
		errco.Logln(errco.LVL_B, "minecraft server will now pre-warm (AllowSuspend is enabled)...")
		servctrl.WarmMS()
	}
=======
>>>>>>> f6c5844c

	// infinite cycle to accept clients. when a clients connects it is passed to handleClientSocket()
	for {
		clientSocket, err := listener.Accept()
		if err != nil {
			errco.LogMshErr(errco.NewErr(errco.ERROR_CLIENT_ACCEPT, errco.LVL_D, "main", err.Error()))
			continue
		}

		go conn.HandleClientSocket(clientSocket)
	}
}<|MERGE_RESOLUTION|>--- conflicted
+++ resolved
@@ -52,16 +52,13 @@
 		os.Exit(1)
 	}
 
-	errco.Logln(errco.LVL_B, "listening for new clients to connect on %s:%d...", config.ListenHost, config.ListenPort)
-<<<<<<< HEAD
+	errco.Logln(errco.LVL_B, "listening for new clients to connect on %s:%d ...", config.ListenHost, config.ListenPort)
 
 	// if ms suspension is allowed, pre-warm the server
 	if config.ConfigRuntime.Msh.AllowSuspend {
 		errco.Logln(errco.LVL_B, "minecraft server will now pre-warm (AllowSuspend is enabled)...")
 		servctrl.WarmMS()
 	}
-=======
->>>>>>> f6c5844c
 
 	// infinite cycle to accept clients. when a clients connects it is passed to handleClientSocket()
 	for {
